--- conflicted
+++ resolved
@@ -4,11 +4,7 @@
 
 [project]
 name = "roodmus"
-<<<<<<< HEAD
-version = "0.0.28"
-=======
-version = "0.0.27"
->>>>>>> 78e38c41
+version = "0.0.29"
 authors = [
   { name="Joel Greer", email="joel.greer@stfc.ac.uk" },
   { name="Maarten Joosten", email="m.j.joosten@tudelft.nl" },
