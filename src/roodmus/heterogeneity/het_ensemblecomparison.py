--- conflicted
+++ resolved
@@ -401,23 +401,6 @@
 
     def compute_ces_stats(self):
         if self.ces:
-<<<<<<< HEAD
-            self.ces_avg = np.average(
-                np.array(self.ces, dtype=float), axis=0
-            ).tolist()
-            self.ces_stddev = np.std(
-                np.array(self.ces, dtype=float), axis=0
-            ).tolist()
-
-    def compute_dres_stats(self):
-        if self.dres:
-            self.dres_avg = np.average(
-                np.array(self.dres, dtype=float), axis=0
-            ).tolist()
-            self.dres_stddev = np.std(
-                np.array(self.dres, dtype=float), axis=0
-            ).tolist()
-=======
             self.ces_avg = np.array(
                 np.average(np.array(self.ces, dtype=float), axis=0)[0][:][:]
             )
@@ -433,7 +416,6 @@
             self.dres_stddev = np.array(
                 np.std(np.array(self.dres, dtype=float), axis=0)[0][:][:]
             )
->>>>>>> 78e38c41
 
     def plot_ces_results(self):
         cw = []
