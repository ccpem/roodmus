--- conflicted
+++ resolved
@@ -1,14 +1,11 @@
 
 # general
 import os
+
 import yaml
 import numpy as np
-<<<<<<< HEAD
+from scipy.spatial.transform.rotation import Rotation as R
 
-=======
-from scipy.spatial.transform.rotation import Rotation as R
-# pipeliner
->>>>>>> 6041b8b9
 from pipeliner.jobstar_reader import RelionStarFile
 
 class IO(object):
